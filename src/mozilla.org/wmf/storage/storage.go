--- conflicted
+++ resolved
@@ -225,11 +225,7 @@
 				"device": fmt.Sprintf("%+v", dev)})
 		return "", err
 	}
-<<<<<<< HEAD
-	if _, err = dbh.Exec("insert into userToDeviceMap (userId, deviceId, name) values ($1, $2, $3);", userid, dev.ID, dev.Name); err != nil {
-=======
 	if _, err = dbh.Exec("insert into userToDeviceMap (userId, deviceId, name, date) values ($1, $2, $3, now());", userid, dev.ID, dev.Name); err != nil {
->>>>>>> d3639f91
 		switch {
 		default:
 			self.logger.Error(self.logCat,
@@ -475,11 +471,7 @@
 	// because I didn't have enough reasons to drink.
 	// Delete old records (except the latest one) so we always have
 	// at least one position record.
-<<<<<<< HEAD
 	statement := "delete from position where id in (select id from (select id, row_number() over (order by time desc) RowNumber from position where time < (now() - interval '$1 seconds') ) tt where RowNumber > 1);"
-=======
-	statement := "delete from position where id in (select id from (select id, row_number() over (order by time desc) RowNumber from position where time < (now() - interval '? seconds') ) tt where RowNumber > 1);"
->>>>>>> d3639f91
 	st, err := dbh.Prepare(statement)
 	_, err = st.Exec(self.defExpry)
 	st.Close()
@@ -525,8 +517,6 @@
 	return nil
 }
 
-<<<<<<< HEAD
-=======
 func (self *Storage) getMeta(key string) (val string, err error) {
 	var row *sql.Row
 	dbh := self.db
@@ -558,7 +548,6 @@
 	return nil
 }
 
->>>>>>> d3639f91
 func (self *Storage) Close() {
 	self.db.Close()
 }