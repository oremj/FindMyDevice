--- conflicted
+++ resolved
@@ -5,15 +5,6 @@
  * file, You can obtain one at http://mozilla.org/MPL/2.0/. */
 
 import (
-<<<<<<< HEAD
-	"mozilla.org/wmf/storage"
-	"mozilla.org/util"
-	"bytes"
-	"crypto/tls"
-	"fmt"
-	"net/http"
-	"errors"
-=======
 	"bytes"
 	"crypto/tls"
 	"errors"
@@ -21,7 +12,6 @@
 	"mozilla.org/util"
 	"mozilla.org/wmf/storage"
 	"net/http"
->>>>>>> 9274ba86
 )
 
 func SendPush(devRec *storage.Device, config *util.JsMap) error {
@@ -30,18 +20,6 @@
 	body := bytes.NewReader(bbody)
 	fmt.Printf("### sending to %s\n", devRec.PushUrl)
 	/* If your server is not trustfully signed, the following will fail.
-<<<<<<< HEAD
-		If partners are unable/unwilling to trustfully sign servers, 
-		it is possible to skip validation by using 
-		&http.Transport{TLSClientConfig: &tls.Config{InsecureSkipVerify: true}}
-		however that is not advised as a general policy for damn good reasons.
-	*/
-	//TODO: for get the partner's cert pool from the config (based on tld)
-	tr := &http.Transport{
-		TLSClientConfig: &tls.Config{
-			//RootCAs: partnerCertPool,
-			//InsecureSkipVerify: true,
-=======
 	   If partners are unable/unwilling to trustfully sign servers,
 	   it is possible to skip validation by using
 	    &http.Transport{TLSClientConfig: &tls.Config{InsecureSkipVerify: true}}
@@ -52,7 +30,6 @@
 		TLSClientConfig: &tls.Config{
 		//NameToCertificate: config["partnerCertPool"],
 		//InsecureSkipVerify: true,
->>>>>>> 9274ba86
 		},
 	}
 
